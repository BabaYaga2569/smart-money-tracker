--- conflicted
+++ resolved
@@ -19,25 +19,7 @@
     setError(null);
     
     try {
-<<<<<<< HEAD
-      // Try to load from storage first
-      const storedDetections = getAllDetections();
-      const dismissed = getDismissedIds();
-      
-      if (storedDetections.length > 0) {
-        // Use stored detections (excluding dismissed ones)
-        const pending = storedDetections.filter(d => !dismissed.includes(d.detectionId));
-        setDetected(pending);
-        setScannedCount(0); // Not available from storage
-        setLoading(false);
-        return;
-      }
-
-      // If no stored detections, run fresh detection
-      const response = await fetch(`${import.meta.env.VITE_API_URL || 'http://localhost:5000'}/api/subscriptions/detect`, {
-=======
       const response = await fetch(`${import.meta.env.VITE_API_URL || 'https://smart-money-tracker-09ks.onrender.com'}/api/subscriptions/detect`, {
->>>>>>> d8c8e4f4
         method: 'POST',
         headers: {
           'Content-Type': 'application/json',
