--- conflicted
+++ resolved
@@ -1,4 +1,3 @@
-<<<<<<< HEAD
 import React, { useMemo, useState, useEffect } from "react";
 import { collection, doc, onSnapshot, orderBy, query, updateDoc, Timestamp } from "firebase/firestore";
 import { db } from "../firebase";
@@ -7,7 +6,6 @@
 import "./Bills.css";
 
 export default function Bills() {
-=======
 import React, { useState, useEffect } from 'react';
 import { doc, getDoc, updateDoc, collection, addDoc, query, where, getDocs } from 'firebase/firestore';
 import { db } from '../firebase';
@@ -32,126 +30,28 @@
 };
 
 const Bills = () => {
->>>>>>> af7f7cbe
   const { currentUser } = useAuth();
   const [bills, setBills] = useState([]);
-<<<<<<< HEAD
   const [transactions, setTransactions] = useState([]);
-=======
-  const [processedBills, setProcessedBills] = useState([]);
-  const [accounts, setAccounts] = useState({});
-  const [showModal, setShowModal] = useState(false);
-  const [editingBill, setEditingBill] = useState(null);
-  const [filterCategory, setFilterCategory] = useState('all');
-  const [filterStatus, setFilterStatus] = useState('all');
-  const [filterRecurring, setFilterRecurring] = useState('all');
-  const [searchTerm, setSearchTerm] = useState('');
-  const [payingBill, setPayingBill] = useState(null);
-  const [refreshingTransactions, setRefreshingTransactions] = useState(false);
-  const [plaidStatus, setPlaidStatus] = useState({
-    isConnected: false,
-    hasError: false,
-    errorMessage: null
-  });
-  const [hasPlaidAccounts, setHasPlaidAccounts] = useState(false);
-  const [showErrorModal, setShowErrorModal] = useState(false);
-  
-  const [deletedBills, setDeletedBills] = useState([]);
-  const [showBulkDeleteModal, setShowBulkDeleteModal] = useState(false);
-  
-  const [showCSVImport, setShowCSVImport] = useState(false);
-  const [importHistory, setImportHistory] = useState([]);
-  const [showImportHistory, setShowImportHistory] = useState(false);
-  const [showHelpModal, setShowHelpModal] = useState(false);
-  
-  const [deduplicating, setDeduplicating] = useState(false);
-  
-  // Payment history state
-  const [showPaymentHistory, setShowPaymentHistory] = useState(false);
-  const [paidThisMonth, setPaidThisMonth] = useState(0);
-  const [paidBillsCount, setPaidBillsCount] = useState(0);
-
-  const BILL_CATEGORIES = CATEGORY_ICONS;
->>>>>>> af7f7cbe
 
   useEffect(() => {
-<<<<<<< HEAD
     if (!currentUser) return;
     const billsRef = collection(db, "users", currentUser.uid, "bills");
     const q = query(billsRef, orderBy("dueDate", "asc"));
     const unsub = onSnapshot(q, snap => {
       const data = snap.docs.map(d => ({ id: d.id, ...d.data() }));
       setBills(data);
-=======
-    // Load data immediately - don't wait
-    loadBills();
-    loadAccounts();
-    loadPaidThisMonth();
-    
-    // Initialize Plaid in background (non-blocking)
-    initializePlaidIntegration().catch(err => {
-      console.error('Plaid init failed:', err);
->>>>>>> af7f7cbe
     });
     return () => unsub();
   }, [currentUser]);
 
   // If you already load transactions elsewhere, remove this listener and pass them in
   useEffect(() => {
-<<<<<<< HEAD
     if (!currentUser) return;
     const txRef = collection(db, "users", currentUser.uid, "transactions");
     const unsub = onSnapshot(txRef, snap => {
       const data = snap.docs.map(d => ({ id: d.id, ...d.data() }));
       setTransactions(data);
-=======
-    if (processedBills.length > 0) {
-      setTimeout(() => {
-        syncBillVisuals();
-      }, 100);
-    }
-  }, [processedBills]);
-
-  const checkPlaidConnection = async () => {
-    try {
-      const status = await PlaidConnectionManager.checkConnection();
-      setPlaidStatus({
-        isConnected: status.hasToken && status.isApiWorking === true && status.hasAccounts,
-        hasError: status.error !== null,
-        errorMessage: status.error
-      });
-    } catch (error) {
-      console.error('Error checking Plaid connection:', error);
-    }
-  };
-
-  const loadPaidThisMonth = async () => {
-    try {
-      const currentMonth = new Date().toISOString().slice(0, 7);
-      const paymentsRef = collection(db, 'users', currentUser.uid, 'bill_payments');
-      const q = query(paymentsRef, where('paymentMonth', '==', currentMonth));
-      
-      const querySnapshot = await getDocs(q);
-      let total = 0;
-      querySnapshot.forEach((doc) => {
-        total += doc.data().amount || 0;
-      });
-      
-      setPaidThisMonth(total);
-      setPaidBillsCount(querySnapshot.size);
-    } catch (error) {
-      console.error('Error loading paid this month:', error);
-      setPaidThisMonth(0);
-      setPaidBillsCount(0);
-    }
-  };
-
-  const initializePlaidIntegration = async () => {
-    await PlaidIntegrationManager.initialize({
-      enabled: true,
-      transactionTolerance: 0.05,
-      autoMarkPaid: true
->>>>>>> af7f7cbe
     });
     return () => unsub();
   }, [currentUser]);
@@ -194,7 +94,6 @@
           paidVia: "Auto (Plaid)",
           lastMatchedTxnId: m.id || null,
         }));
-<<<<<<< HEAD
       }
       await Promise.allSettled(updates);
     })();
@@ -212,7 +111,6 @@
                 <div className="bill-title-row">
                   <span className="bill-name">{b.name}</span>
                   <span className="bill-amount">${Number(b.amount).toFixed(2)}</span>
-=======
         setProcessedBills(processed);
       }
     } catch (error) {
@@ -1661,7 +1559,6 @@
                       ✅ PAID {formatDate(bill.lastPaidDate)}
                     </div>
                   )}
->>>>>>> af7f7cbe
                 </div>
                 <div className="bill-meta-row">
                   <span className="bill-duedate">Due {new Date(b.dueDate).toLocaleDateString()}</span>
@@ -1684,299 +1581,7 @@
           })}
         </div>
       )}
-<<<<<<< HEAD
     </section>
-=======
-
-      {showBulkDeleteModal && (
-        <div className="modal-overlay" onClick={() => setShowBulkDeleteModal(false)}>
-          <div className="modal" onClick={(e) => e.stopPropagation()}>
-            <div className="modal-header">
-              <h3>⚠️ Delete All Bills?</h3>
-              <button className="close-btn" onClick={() => setShowBulkDeleteModal(false)}>×</button>
-            </div>
-            
-            <div className="modal-body">
-              <p style={{ marginBottom: '20px', fontSize: '16px' }}>
-                Are you sure you want to delete <strong>all {processedBills.length} bills</strong>?
-              </p>
-              <p style={{ marginBottom: '20px', color: '#ff9800' }}>
-                ⚠️ This will permanently delete all your bills from the system.
-              </p>
-              <p style={{ marginBottom: '20px', color: '#00ff88' }}>
-                ✓ Don't worry! You can undo this action using the "Undo Delete" button that will appear after deletion.
-              </p>
-              
-              <div className="modal-actions" style={{ display: 'flex', gap: '10px', justifyContent: 'flex-end' }}>
-                <button 
-                  onClick={() => setShowBulkDeleteModal(false)}
-                  className="cancel-btn"
-                  style={{ padding: '10px 20px' }}
-                >
-                  Cancel
-                </button>
-                <button 
-                  onClick={handleBulkDelete}
-                  className="delete-btn"
-                  disabled={loading}
-                  style={{ padding: '10px 20px', backgroundColor: '#f44336' }}
-                >
-                  {loading ? 'Deleting...' : 'Delete All'}
-                </button>
-              </div>
-            </div>
-          </div>
-        </div>
-      )}
-
-      {showCSVImport && (
-        <BillCSVImportModal
-          existingBills={processedBills}
-          onImport={handleCSVImport}
-          onCancel={() => setShowCSVImport(false)}
-        />
-      )}
-
-{showImportHistory && (
-        <div className="modal-overlay" onClick={() => setShowImportHistory(false)}>
-          <div className="modal" onClick={(e) => e.stopPropagation()} style={{ maxWidth: '700px' }}>
-            <div className="modal-header">
-              <h3>📜 Import History</h3>
-              <button className="close-btn" onClick={() => setShowImportHistory(false)}>×</button>
-            </div>
-            
-            <div className="modal-body">
-              <p style={{ marginBottom: '20px', color: '#ccc' }}>
-                History of CSV imports (last 10)
-              </p>
-              
-              <div style={{ maxHeight: '500px', overflowY: 'auto' }}>
-                {importHistory.map((entry, index) => (
-                  <div 
-                    key={entry.id}
-                    style={{
-                      padding: '16px',
-                      marginBottom: '12px',
-                      background: index === 0 ? '#1a3a1a' : '#1a1a1a',
-                      border: index === 0 ? '2px solid #00ff88' : '1px solid #333',
-                      borderRadius: '8px'
-                    }}
-                  >
-                    <div style={{ display: 'flex', justifyContent: 'space-between', marginBottom: '8px', alignItems: 'flex-start' }}>
-                      <div style={{ flex: 1 }}>
-                        <strong style={{ color: '#fff' }}>
-                          {new Date(entry.timestamp).toLocaleString()}
-                          {index === 0 && <span style={{ color: '#00ff88', marginLeft: '8px' }}>(Most Recent)</span>}
-                        </strong>
-                        <div style={{ fontSize: '14px', color: '#888', marginTop: '4px' }}>
-                          {entry.billCount} bills imported
-                          {entry.errorsCount > 0 && (
-                            <span style={{ color: '#f44336', marginLeft: '8px' }}>
-                              • {entry.errorsCount} errors
-                            </span>
-                          )}
-                          {entry.warningsCount > 0 && (
-                            <span style={{ color: '#ff9800', marginLeft: '8px' }}>
-                              • {entry.warningsCount} warnings
-                            </span>
-                          )}
-                        </div>
-                      </div>
-                    </div>
-                    <div style={{ fontSize: '13px', color: '#ccc', marginTop: '12px' }}>
-                      <div style={{ fontWeight: '600', marginBottom: '6px' }}>Bills:</div>
-                      {entry.bills.map((b, idx) => (
-                        <div key={idx} style={{ paddingLeft: '12px', marginBottom: '4px' }}>
-                          • {b.name} 
-                          {b.institutionName && <span style={{ color: '#888' }}> ({b.institutionName})</span>}
-                          <span style={{ color: '#888' }}> - ${b.amount?.toFixed?.(2) || b.amount}</span>
-                          {b.dueDate && <span style={{ color: '#888' }}> - Due: {b.dueDate}</span>}
-                          {b.dateError && (
-                            <span style={{ color: '#f44336', marginLeft: '8px' }}>
-                              ❌ {b.dateError}
-                            </span>
-                          )}
-                          {b.dateWarning && !b.dateError && (
-                            <span style={{ color: '#ff9800', marginLeft: '8px' }}>
-                              ⚠️ {b.dateWarning}
-                            </span>
-                          )}
-                        </div>
-                      ))}
-                    </div>
-                  </div>
-                ))}
-              </div>
-              
-              <div style={{ marginTop: '20px', display: 'flex', justifyContent: 'space-between' }}>
-                <button
-                  onClick={() => setShowImportHistory(false)}
-                  style={{
-                    padding: '10px 20px',
-                    background: '#555',
-                    color: '#fff',
-                    border: 'none',
-                    borderRadius: '4px',
-                    cursor: 'pointer',
-                    fontWeight: '600'
-                  }}
-                >
-                  Close
-                </button>
-                {importHistory.length > 0 && (
-                  <button
-                    onClick={() => {
-                      setShowImportHistory(false);
-                      handleUndoLastImport();
-                    }}
-                    style={{
-                      padding: '10px 20px',
-                      background: '#ff9800',
-                      color: '#000',
-                      border: 'none',
-                      borderRadius: '4px',
-                      cursor: 'pointer',
-                      fontWeight: '600'
-                    }}
-                  >
-                    ↩️ Undo Last Import
-                  </button>
-                )}
-              </div>
-            </div>
-          </div>
-        </div>
-      )}
-
-      {showHelpModal && (
-        <div className="modal-overlay" onClick={() => setShowHelpModal(false)}>
-          <div className="modal" onClick={(e) => e.stopPropagation()} style={{ maxWidth: '800px', maxHeight: '90vh', overflowY: 'auto' }}>
-            <div className="modal-header">
-              <h3>❓ Bills Management Help</h3>
-              <button className="close-btn" onClick={() => setShowHelpModal(false)}>×</button>
-            </div>
-            
-            <div className="modal-body">
-              <div style={{ marginBottom: '24px' }}>
-                <h4 style={{ color: '#00ff88', marginBottom: '12px' }}>📊 CSV Import</h4>
-                <ul style={{ color: '#ccc', lineHeight: '1.8' }}>
-                  <li><strong>Step 1:</strong> Click "Import from CSV" and upload your CSV file</li>
-                  <li><strong>Step 2:</strong> Review column mapping (auto-detected or manual mapping available)</li>
-                  <li><strong>Step 3:</strong> Preview bills and fix any errors (dates, categories, etc.)</li>
-                  <li><strong>Step 4:</strong> Use bulk actions to approve, skip, or assign categories</li>
-                </ul>
-                
-                <h5 style={{ color: '#00ff88', marginTop: '16px', marginBottom: '8px' }}>Supported Fields:</h5>
-                <ul style={{ color: '#ccc', lineHeight: '1.8' }}>
-                  <li><strong>name</strong> (required): Bill name or description</li>
-                  <li><strong>amount</strong> (required): Bill amount (numeric, can include $ and commas)</li>
-                  <li><strong>institutionName</strong> (optional): Bank or company name</li>
-                  <li><strong>dueDate</strong> (optional): Supports YYYY-MM-DD, MM/DD/YYYY, or day of month (1-31)</li>
-                  <li><strong>recurrence</strong> (optional): monthly, weekly, bi-weekly, etc. (defaults to monthly)</li>
-                  <li><strong>category</strong> (optional): Auto-detected if not provided</li>
-                </ul>
-                
-                <h5 style={{ color: '#00ff88', marginTop: '16px', marginBottom: '8px' }}>Key Features:</h5>
-                <ul style={{ color: '#ccc', lineHeight: '1.8' }}>
-                  <li><strong>Date Formats:</strong> Multiple formats supported with validation</li>
-                  <li><strong>Error Prevention:</strong> Cannot import bills with date errors - fix or skip them first</li>
-                  <li><strong>Inline Editing:</strong> Edit dates directly in the preview</li>
-                  <li><strong>Duplicate Detection:</strong> Checks name + amount + date (allows same bill on different dates)</li>
-                  <li><strong>Bulk Assign Category:</strong> Apply category to all non-skipped bills at once</li>
-                  <li><strong>Skip Bills with Errors:</strong> Automatically skip problematic bills</li>
-                </ul>
-              </div>
-
-              <div style={{ marginBottom: '24px' }}>
-                <h4 style={{ color: '#00ff88', marginBottom: '12px' }}>📜 Import History</h4>
-                <ul style={{ color: '#ccc', lineHeight: '1.8' }}>
-                  <li>Track your last 10 CSV imports with timestamps</li>
-                  <li>View bill count and names for each import</li>
-                  <li>Undo the most recent import if needed</li>
-                  <li>History is saved automatically with each import</li>
-                </ul>
-              </div>
-
-              <div style={{ marginBottom: '24px' }}>
-                <h4 style={{ color: '#00ff88', marginBottom: '12px' }}>🔄 Transaction Matching</h4>
-                <ul style={{ color: '#ccc', lineHeight: '1.8' }}>
-                  <li><strong>Connect Plaid:</strong> Link your bank accounts from the Accounts page</li>
-                  <li><strong>Auto-match:</strong> Click "Match Transactions" to automatically find payments</li>
-                  <li><strong>Smart matching:</strong> Bills are matched by amount, date, and merchant name</li>
-                  <li><strong>Status updates:</strong> Bills are automatically marked as paid when matched</li>
-                  <li><strong>Manual override:</strong> You can manually mark bills as paid or unpaid</li>
-                </ul>
-              </div>
-
-              <div style={{ marginBottom: '24px' }}>
-                <h4 style={{ color: '#00ff88', marginBottom: '12px' }}>🔄 Recurring Bills</h4>
-                <ul style={{ color: '#ccc', lineHeight: '1.8' }}>
-                  <li><strong>Auto badge:</strong> Bills with 🔄 Auto are generated from recurring templates</li>
-                  <li><strong>Create templates:</strong> Set up recurring bills on the Recurring page</li>
-                  <li><strong>Template control:</strong> Delete templates with option to remove generated bills</li>
-                  <li><strong>Cleanup menu:</strong> Bulk maintenance tools for recurring bills</li>
-                </ul>
-              </div>
-
-              <div style={{ marginBottom: '24px' }}>
-                <h4 style={{ color: '#00ff88', marginBottom: '12px' }}>🗑️ Bulk Operations</h4>
-                <ul style={{ color: '#ccc', lineHeight: '1.8' }}>
-                  <li><strong>Delete All:</strong> Remove all bills with one click (with undo option)</li>
-                  <li><strong>Undo Delete:</strong> Restore all deleted bills if done by mistake</li>
-                  <li><strong>Undo Import:</strong> Remove bills from the last CSV import</li>
-                  <li><strong>Safety first:</strong> All destructive actions require confirmation</li>
-                </ul>
-              </div>
-
-              <div style={{ marginBottom: '24px' }}>
-                <h4 style={{ color: '#00ff88', marginBottom: '12px' }}>💡 Tips & Best Practices</h4>
-                <ul style={{ color: '#ccc', lineHeight: '1.8' }}>
-                  <li>Download the CSV template for proper formatting</li>
-                  <li>Review duplicate warnings before importing</li>
-                  <li>Use bulk category assignment to speed up imports</li>
-                  <li>Connect Plaid for automatic transaction matching</li>
-                  <li>Set up recurring templates for repeating bills</li>
-                  <li>Use the search and filter to find specific bills</li>
-                </ul>
-              </div>
-
-              <div style={{ marginTop: '24px', textAlign: 'center' }}>
-                <button
-                  onClick={() => setShowHelpModal(false)}
-                  style={{
-                    padding: '12px 24px',
-                    background: '#00ff88',
-                    color: '#000',
-                    border: 'none',
-                    borderRadius: '4px',
-                    cursor: 'pointer',
-                    fontWeight: '600',
-                    fontSize: '16px'
-                  }}
-                >
-                  Got it!
-                </button>
-              </div>
-            </div>
-          </div>
-        </div>
-      )}
-
-      <PlaidErrorModal
-        isOpen={showErrorModal}
-        onClose={() => setShowErrorModal(false)}
-        onRetry={() => {
-          setShowErrorModal(false);
-          checkPlaidConnection();
-        }}
-      />
-
-      <PaymentHistoryModal
-        isOpen={showPaymentHistory}
-        onClose={() => setShowPaymentHistory(false)}
-      />
-    </div>
->>>>>>> af7f7cbe
   );
 
   return (
